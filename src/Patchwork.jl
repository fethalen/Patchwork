--- conflicted
+++ resolved
@@ -1,4 +1,4 @@
-# julia --trace-compile=precompiled.jl Patchwork.jl --contigs "../test/07673_lcal.fa" --reference "../test/07673_Alitta_succinea.fa" 
+# julia --trace-compile=precompiled.jl Patchwork.jl --contigs "../test/07673_lcal.fa" --reference "../test/07673_Alitta_succinea.fa"
 # diamond blastx --query 07673_dna.fa --db 07673_ASUC.dmnd --outfmt 6 qseqid qseq full_qseq qstart qend qframe sseqid sseq sstart send cigar pident bitscore --out diamond_results.tsv --frameshift 15
 
 module Patchwork
@@ -24,16 +24,10 @@
 include("multiplesequencealignment.jl")
 
 const FASTAEXTENSIONS = ["aln", "fa", "fn", "fna", "faa", "fasta", "FASTA"]
-<<<<<<< HEAD
-const MAKEBLASTDB_FLAGS = ["--threads", Sys.CPU_THREADS]
-const DIAMONDFLAGS = ["--evalue", 0.001, "--frameshift", 15, "--threads",
-                      Sys.CPU_THREADS, "--ultra-sensitive"]
-=======
 const DIAMONDDB = "dmnd"
 const EMPTY = String[]
 const FRAMESHIFT = "15"
 const DIAMONDMODE = "--ultra-sensitive"
->>>>>>> 87a53d4f
 const MIN_DIAMONDVERSION = "2.0.3"
 const MATRIX = "BLOSUM62"
 # --threads option handled by PATCHWORK
@@ -104,17 +98,10 @@
             required = true
             arg_type = String
             metavar = "PATH"
-<<<<<<< HEAD
-        "--database"
-            help = "When specified, \"--reference\" points to a DIAMOND/BLAST database"
-            arg_type = Bool
-            action = :store_true
-=======
         #"--database"
         #    help = "When specified, \"--reference\" points to a DIAMOND/BLAST database"
         #    arg_type = Bool
         #    action = :store_true
->>>>>>> 87a53d4f
         "--output-dir"
             help = "Write output files to this directory"
             arg_type = String
@@ -169,45 +156,6 @@
                $MIN_DIAMONDVERSION to run")
     end
 
-<<<<<<< HEAD
-    subject = "test/07673_Alitta_succinea.fa"
-    query = "/media/feli/Storage/nereidid_data/2020-01-02_allgenetics/ceratonereis_australis/spades_assembly/K125/Ceratonereis_australis_k125_spades_assembly/final_contigs.fasta"
-    subject_db = Patchwork.diamond_makeblastdb(subject, MAKEBLASTDB_FLAGS)
-    # diamondresults = Patchwork.diamond_blastx(query, subject_db, DIAMONDFLAGS)
-    diamondresults = "test/c_australis_x_07673.tsv"
-    hits = Patchwork.readblastTSV(diamondresults)
-    # querymsa = Patchwork.selectsequences(query, Patchwork.queryids(hits, speciesdelimiter))
-    full_subjectseq = Patchwork.get_fullseq(subject)
-    regions = Patchwork.AlignedRegionCollection(full_subjectseq, hits)
-    mergedregions = Patchwork.mergeoverlaps(regions)
-    mergedregions.referencesequence
-    concatenation = Patchwork.concatenate(mergedregions)
-    finalalignment_result = Patchwork.maskgaps(concatenation)
-    finalalignment = finalalignment_result.aln
-
-    contigids = [record.queryid.id for record in mergedregions.records]
-
-    results = DataFrame(id = String[],
-                            length_reference = Int[],
-                            length_query = Int[],
-                            contigs = Int[],
-                            matches = Int[],
-                            mismatches = Int[],
-                            deletions = Int[],
-                            occupancy = Float64[])
-
-    result = [mergedregions.referencesequence.id.id,
-              length(mergedregions.referencesequence),
-              length(finalalignment.a.seq),
-              length(mergedregions),
-              BioAlignments.count_matches(finalalignment),
-              BioAlignments.count_mismatches(finalalignment),
-              BioAlignments.count_deletions(finalalignment),
-              round(Patchwork.occupancy(finalalignment), digits=2)]
-
-    push!(results, result)
-    print(results)
-=======
     setpatchworkflags!(args)
     setdiamondflags!(args)
     reference = args["reference"]
@@ -240,7 +188,6 @@
 
 if length(ARGS) >= 2
     julia_main()
->>>>>>> 87a53d4f
 end
 
 end # module