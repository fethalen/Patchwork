--- conflicted
+++ resolved
@@ -39,7 +39,6 @@
     #collectdiamondflags,
 
     # diamond
-<<<<<<< HEAD
     FIELDS, OUTPUT_FORMAT, readblastTSV, writeblastTSV, diamond_blastx, diamond_makeblastdb, 
     queryids, subjectids, isdiamonddatabase,
 
@@ -54,20 +53,6 @@
     addalignment, removealignment, hasgaps, otus, otufrequencies, countotus, coverage, 
     equal_length, gapmatrix, gapfrequencies, mktemp_fasta, remove_duplicates, 
     remove_duplicates!, pool, 
-=======
-    FIELDS, OUTPUT_FORMAT, readblastTSV, writeblastTSV, diamond_blastx, diamond_makeblastdb,
-    queryids, subjectids, isfastafile, isdiamonddatabase,
-
-    # fasta
-    fastafiles, readmsa, get_fullseq, selectsequence,
-
-    # filtering
-    remove_duplicates,
-
-    # multiplesequencealignment
-    addalignment, removealignment, hasgaps, otus, otufrequencies, countotus, coverage,
-    equal_length, gapmatrix, gapfrequencies, mktemp_fasta, pool,
->>>>>>> 30bd3561
 
     # output
     #WIDTH, cleanfiles, warn_overwrite, write_alignmentfile, write_fasta,
@@ -349,17 +334,9 @@
 
         write_alignmentfile(alignmentoutput, referenceid, length(regions), finalalignment, index)
         write_fasta(
-<<<<<<< HEAD
-            *(fastaoutput, "/", sequencepart(referenceid), ".fa"),
-            regions.records[1].queryid,
-            referenceid,
-            finalalignment,
-            args["species-delimiter"]
-=======
             *(fastaoutput, "/", sequencepart(subjectid), args["fasta-extension"]),
             regions.records[1].queryid,
             finalalignment
->>>>>>> 30bd3561
         )
         stats_row = [
             mergedregions.referencesequence.id.id,
