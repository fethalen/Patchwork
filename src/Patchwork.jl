--- conflicted
+++ resolved
@@ -186,15 +186,9 @@
         isequal(answer, "n") && return
         cleanfiles(alignmentoutput, fastaoutput)        # if answer == 'y'
     end
-
-<<<<<<< HEAD
     println("Creating DIAMOND database...")
     reference_db = diamond_makeblastdb(reference, outdir, args["makedb-flags"])
-=======
-    reference_db = diamond_makeblastdb(ungap(readmsa(reference)), args["makedb-flags"])
->>>>>>> 9e0ee2ab
     diamondparams = collectdiamondflags(args)
-    
     index = 1 # dummy count for working with only one query file
     # in case of multiple query files: pool first? else process each file separately: 
     #for (index, query) in enumerate(queries)
@@ -209,7 +203,6 @@
     mergedregions = mergeoverlaps(regions)
     concatenation = concatenate(mergedregions)
     finalalignment = maskgaps(concatenation).aln
-<<<<<<< HEAD
     println("Patchwork Magic done.")
     println("Saving output...")
     write_alignmentfile(alignmentoutput, referencename, length(regions), finalalignment, index)
@@ -227,39 +220,6 @@
     push!(statistics, stats_row)
     CSV.write(statsoutput, statistics, delim = "\t")
     #end
-=======
-    alignmentoccupancy = occupancy(finalalignment)
-    concatenation = Patchwork.concatenate(mergedregions)
-    maskedalignment = Patchwork.maskgaps(concatenation)
-    finalalignment = Patchwork.pairalign_global(maskedalignment.aln.a.seq,
-        mergedregions.referencesequence.sequencedata)
-    finalalignment = finalalignment_result.aln
-
-    contigids = [record.queryid.id for record in mergedregions.records]
-
-    results = DataFrame(id = String[],
-                            length_reference = Int[],
-                            length_query = Int[],
-                            regions = Int[],
-                            contigs = Int[],
-                            matches = Int[],
-                            mismatches = Int[],
-                            deletions = Int[],
-                            occupancy = Float64[])
-
-    result = [mergedregions.referencesequence.id.id,
-              length(mergedregions.referencesequence),
-              length(finalalignment.a.seq),
-              length(mergedregions),
-              length(unique(map(region -> region.queryid.id, mergedregions))),
-              BioAlignments.count_matches(finalalignment),
-              BioAlignments.count_mismatches(finalalignment),
-              BioAlignments.count_deletions(finalalignment),
-              round(Patchwork.occupancy(finalalignment), digits=2)]
-
-    push!(results, result)
-    show(results)
->>>>>>> 9e0ee2ab
 end
 
 function julia_main()::Cint
